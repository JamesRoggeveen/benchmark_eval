"""
Evaluator module for handling LLM queries and evaluating mathematical solutions.
"""

import os
import numpy as np
import google.generativeai as genai
from dataclasses import dataclass
from typing import List, Dict, Any, Optional, Tuple, Union, Callable
import src.parser as parser
import src.parser_cmt as parser_cmt
import src.parser_lark as parser_lark
from src.parser import ParsingResult
from openai import OpenAI
from collections import Counter
# Get the API key from environment variable
GEMINI_API_KEY = os.environ.get('GEMINI_API_KEY')
OPENAI_API_KEY = os.environ.get('OPENAI_API_KEY')
if not GEMINI_API_KEY:
    raise ValueError("Gemini API key not found in environment variables")
if not OPENAI_API_KEY:
    raise ValueError("OpenAI API key not found in environment variables")

# Define supported models
SUPPORTED_MODELS_GEMINI = {
    "Gemini 2.0 Flash Thinking": "gemini-2.0-flash-thinking-exp",
    "Gemini 2.0 Flash": "gemini-2.0-flash",
    "Gemini 2.5 Flash Thinking": "gemini-2.5-pro-exp-03-25",
    "Gemini 2.5 Pro Preview": "gemini-2.5-pro-preview-03-25"
}

SUPPORTED_MODELS_OPENAI = {
    "GPT-4o": "gpt-4o",
    "GPT-4o-mini": "gpt-4o-mini",
    "GPT-o3-mini": "o3-mini",
    "GPT-o1-mini": "o1-mini",
    "GPT-o1": "o1"
}

# Combine the dictionaries using the | operator (Python 3.9+) or dict.update()
SUPPORTED_MODELS = {**SUPPORTED_MODELS_GEMINI, **SUPPORTED_MODELS_OPENAI}

@dataclass
class EvaluationResult:
    """Container for evaluation results"""
    success: bool = False
    error_message: str = ""
    model_name: str = ""
    model_response: Optional[str] = None
    solution_result: Optional[ParsingResult] = None
    model_result: Optional[ParsingResult] = None
    is_equivalent: bool = False
    
    def to_dict(self) -> Dict[str, Any]:
        """Convert the evaluation result to a dictionary for JSON serialization"""
        result = {
            "success": self.success,
            "error_message": self.error_message,
            "model_name": self.model_name,
            "model_response": self.model_response,
            "is_equivalent": self.is_equivalent
        }
        
        # Add solution result if available
        if self.solution_result:
            result["solution"] = self.solution_result.to_dict()
            
        # Add model result if available
        if self.model_result:
            result["model"] = self.model_result.to_dict()
            
        return result

def query_llm(input_string: str, model_name: str) -> Tuple[str, bool]:
    """Query an LLM with the given input string."""
    if model_name in SUPPORTED_MODELS_OPENAI:
        return query_openai(input_string, model_name)
    elif model_name in SUPPORTED_MODELS_GEMINI:
        return query_gemini(input_string, model_name)
    else:
        return f"Unsupported model: {model_name}. Supported models: {', '.join(SUPPORTED_MODELS.keys())}", True

def query_openai(input_string: str, model_name: str) -> Tuple[str, bool]:
    model_id = SUPPORTED_MODELS_OPENAI[model_name]
    
    try:
        client = OpenAI(api_key=OPENAI_API_KEY)
        response = client.chat.completions.create(
            model=model_id,
            messages=[{"role": "user", "content": input_string}]
        )
        return response.choices[0].message.content, False
    except Exception as e:
        return f"Error querying {model_name}: {str(e)}", True

def query_gemini(input_string: str, model_name: str) -> Tuple[str, bool]:
    model_id = SUPPORTED_MODELS_GEMINI[model_name]
    
    try:
        genai.configure(api_key=GEMINI_API_KEY)
        model = genai.GenerativeModel(f'models/{model_id}')
        response = model.generate_content(input_string,request_options={"timeout": 1000})
        return response.text, False
    except Exception as e:
        return f"Error querying {model_name}: {str(e)}", True

def evaluate_model(query_string: str, solution_string: str, parameter_string: str, function_str: str, model_name: str, parse_function: Callable, eval_function: Callable) -> EvaluationResult:
    """Evaluate an LLM's solution against a reference solution."""
    result = EvaluationResult(model_name=model_name)
    
    # Process reference solution
    solution_result = parse_function(solution_string, parameter_string, function_str)
    if not solution_result.success:
        result.error_message = f"Failed to parse reference solution: {solution_result.error_message}"
        return result

    result.solution_result = solution_result
    
    # Get model response
    model_response, query_error = query_llm(query_string, model_name)
    if query_error:
        result.error_message = model_response
        return result
    
    result.model_response = model_response
    
    # Process model response
    model_result = parse_function(model_response, parameter_string, function_str)
    if not model_result.success:
        result.error_message = f"Failed to parse model response: {model_result.error_message}"
        return result
    
    result.model_result = model_result
    
    # Compare evaluation results
    return eval_function(result)

def evaluate_solution(query_string: str, solution_string: str, parameter_string: str, model_name: str) -> EvaluationResult:
    print("Entering evaluate_solution")
    return evaluate_model(query_string, solution_string, parameter_string, "", model_name, parser.evaluate_solution, is_equivalent_numerics)

def evaluate_numeric_solution(query_string: str, solution_string: str, model_name: str) -> EvaluationResult:
    print("Entering evaluate_numeric_solution")
    return evaluate_model(query_string, solution_string, "", "", model_name, parser.parse_numeric_solution, is_equivalent_numerics)

def evaluate_functional_solution(query_string: str, solution_string: str, parameter_string: str, function_string: str, model_name: str) -> EvaluationResult:
    print("Entering evaluate_functional_solution")
    return evaluate_model(query_string, solution_string, parameter_string, function_string, model_name, parser.solution_to_sympy, is_equivalent_functional_form)

def evaluate_solution_cmt_numerics(query_string: str, solution_string: str, parameter_string: str, model_name: str) -> EvaluationResult:
    """Evaluate an LLM's solution against a reference solution."""
    print("Entering evaluate_solution_cmt_numerics")
    result = EvaluationResult(model_name=model_name)
    
    # Get model response
    model_response, query_error = query_llm(query_string, model_name)
    if query_error:
        result.error_message = model_response
        return result
    result.model_response = model_response

    # TODO: Will come back later
    result.solution_result = None
    result.model_result = None
    
    # Compare evaluation results
    try:
        isequal_=parser_cmt.isequal_numerics(LLM_output=model_response, ground_truth=solution_string)
        result.is_equivalent = isequal_
        result.success = True
        return result
    except Exception as e:
        result.error_message = f"Error comparing evaluation results: {str(e)}"
        return result
<<<<<<< HEAD

def evaluate_solution_cmt_symbolics(query_string: str, solution_string: str, parameter_string: str, model_name: str) -> EvaluationResult:
    """Evaluate an LLM's solution against a reference solution."""
    print("Entering evaluate_solution_cmt_symbolics")
    result = EvaluationResult(model_name=model_name)
    
    # Get model response
    model_response, query_error = query_llm(query_string, model_name)
    if query_error:
        result.error_message = model_response
        return result
    result.model_response = model_response

    # TODO: Will come back later
    result.solution_result = None
    result.model_result = None
    
    # Compare evaluation results
    try:
        isequal_=parser_lark.isequal_symbolics(LLM_output=model_response, ground_truth=solution_string, noncomm_str = parameter_string)
        result.is_equivalent = isequal_
=======
    
def is_equivalent_functional_form(result: EvaluationResult) -> EvaluationResult:
    """Compare two sets of latex expressions using Counters. This hash map comparison relies on the fact that
    the resulting sympy strings must be identical for the two expressions to be equivalent. This is a potential point of failure but results from the fact that Sympy equals does not work for expressions with non-commutative symbols. For now we simply expand all sympy expressions but in the future we should build a more robust set of rewrite rules to ensure equivalent expressions render the same Sympy expression."""

    try:
        # Get sympy expressions
        model_exprs = result.model_result.sympy_expressions
        solution_exprs = result.solution_result.sympy_expressions
        
        # Validate expressions exist
        if not model_exprs or not solution_exprs:
            result.error_message = "One or both expressions failed to parse to SymPy expressions"
            result.success = False
            return result
            
        # Check expression counts match
        if len(model_exprs) != len(solution_exprs):
            result.error_message = f"Number of expressions do not match: {len(model_exprs)} vs {len(solution_exprs)}"
            result.success = True
            return result
            
        try:
            model_exprs = [expr.expand() for expr in model_exprs]
            solution_exprs = [expr.expand() for expr in solution_exprs]
        except Exception as e:
            result.error_message = f"Error expanding expressions: {str(e)}"
            result.success = False
            return result
            
        # Compare expressions using Counter
        result.is_equivalent = Counter(model_exprs) == Counter(solution_exprs)
        result.success = True
        return result
        
    except Exception as e:
        result.error_message = f"Unexpected error during comparison: {str(e)}"
        return result
    
def is_equivalent_numerics(result: EvaluationResult)->EvaluationResult:
    try:
        # Custom sort key that handles both complex and float values
        def sort_key(x):
            if hasattr(x, '__getitem__'):
                val = x[0]
            else:
                val = x
            # For complex numbers, sort by real part then imaginary part
            if isinstance(val, complex):
                return (val.real, val.imag)
            return (float(val), 0)  # Convert to float and use 0 for imaginary part
            
        model_solution = sorted(result.model_result.evaluation_results, key=sort_key)
        solution_solution = sorted(result.solution_result.evaluation_results, key=sort_key)
        
        # Check if shape of arrays match
        if len(model_solution) != len(solution_solution):
            result.error_message = f"Evaluation shapes don't match: {len(solution_solution)} vs {len(model_solution)}"
            result.success = True
            result.is_equivalent = False
            return result
        equivalent = True

        for model_element, solution_element in zip(model_solution, solution_solution):
            # Check if both are tuples/lists or both are scalar values
            if hasattr(model_element, '__len__') != hasattr(solution_element, '__len__'):
                # One is tuple/list and other is scalar
                result.error_message = f"Mismatched types: one is tuple/list and other is scalar"
                result.success = True
                result.is_equivalent = False
                return result
            elif hasattr(model_element, '__len__'):
                # Both are tuples/lists, check lengths match
                if len(model_element) != len(solution_element):
                    result.error_message = f"Evaluation shapes don't match: {len(solution_element)} vs {len(model_element)}"
                    result.success = True
                    result.is_equivalent = False
                    return result
            equivalent *= np.allclose(model_element, solution_element, atol=1e-6)
        result.is_equivalent = bool(equivalent)
>>>>>>> 292e10f7
        result.success = True
        return result
    except Exception as e:
        result.error_message = f"Error comparing evaluation results: {str(e)}"
<<<<<<< HEAD
        return result
=======
        return result

    
    
    
    
    
    
    
>>>>>>> 292e10f7
<|MERGE_RESOLUTION|>--- conflicted
+++ resolved
@@ -172,7 +172,6 @@
     except Exception as e:
         result.error_message = f"Error comparing evaluation results: {str(e)}"
         return result
-<<<<<<< HEAD
 
 def evaluate_solution_cmt_symbolics(query_string: str, solution_string: str, parameter_string: str, model_name: str) -> EvaluationResult:
     """Evaluate an LLM's solution against a reference solution."""
@@ -194,7 +193,6 @@
     try:
         isequal_=parser_lark.isequal_symbolics(LLM_output=model_response, ground_truth=solution_string, noncomm_str = parameter_string)
         result.is_equivalent = isequal_
-=======
     
 def is_equivalent_functional_form(result: EvaluationResult) -> EvaluationResult:
     """Compare two sets of latex expressions using Counters. This hash map comparison relies on the fact that
@@ -275,21 +273,7 @@
                     return result
             equivalent *= np.allclose(model_element, solution_element, atol=1e-6)
         result.is_equivalent = bool(equivalent)
->>>>>>> 292e10f7
         result.success = True
         return result
     except Exception as e:
-        result.error_message = f"Error comparing evaluation results: {str(e)}"
-<<<<<<< HEAD
-        return result
-=======
-        return result
-
-    
-    
-    
-    
-    
-    
-    
->>>>>>> 292e10f7
+        result.error_message = f"Error comparing evaluation results: {str(e)}"